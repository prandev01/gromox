--- conflicted
+++ resolved
@@ -368,20 +368,11 @@
 	}
 	BOOL b_normal = (flags & DEL_MESSAGES) ? TRUE : false;
 	BOOL b_fai    = b_normal;
-<<<<<<< HEAD
 	BOOL b_sub    = (flags & DEL_FOLDERS) ? TRUE : false;
 	BOOL b_hard   = (flags & DELETE_HARD_DELETE) ? TRUE : false;
-	if (TRUE == logon_object_check_private(plogon)) {
-		if (FALSE == exmdb_client_get_folder_property(
-			logon_object_get_dir(plogon), 0, folder_id,
-			PROP_TAG_FOLDERTYPE, &pvalue)) {
-=======
-	BOOL b_sub    = (flags & DELETE_FOLDER_FLAG_FOLDERS) ? TRUE : false;
-	BOOL b_hard   = (flags & DELETE_FOLDER_FLAG_HARD_DELETE) ? TRUE : false;
 	if (plogon->check_private()) {
 		if (!exmdb_client_get_folder_property(plogon->get_dir(), 0,
 		    folder_id, PROP_TAG_FOLDERTYPE, &pvalue))
->>>>>>> 9364ed34
 			return ecError;
 		if (NULL == pvalue) {
 			*ppartial_completion = 0;
